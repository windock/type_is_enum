<<<<<<< HEAD
## 0.1.5 (27 Jan 2016)

- Include the original call site in the warning message for duplicate instances to help
  with debugging.
- Modified gemspec to take into account SSH checkouts when determining the homepage URL.

## 0.1.4 (18 Dec 2015))

- Exact duplicate instances (e.g. due to multiple `requires`) are now ignored with a warning,
  instead of causing a `NameError`. Duplicate keys with different values, and duplicate values
  with different keys, still raise a `NameError`.
- `NameErrors` due to invalid keys or values no longer cause the enum class to be undefined.
  However, the invalid instances will still not be registered and no constants created for them.

## 0.1.3 (17 Dec 2015)

- Fixed issue where invalid classes weren't properly removed after duplicate name declarations,
  polluting the namespace and causing duplicate declration error messages to be lost.

## 0.1.2 (19 Nov 2015)
=======
## Next

- [#3](https://github.com/dmolesUC3/typesafe_enum/pull/3) - No need for `instance_eval` when creating new enum instance methods - [@dblock](https://github.com/dblock).

## 0.1.2
>>>>>>> 2182c173

- Fixed issue where `::find_by_value_str` failed to return `nil` for bad values

## 0.1.1 (19 Nov 2015)

- Added `::find_by_value_str`

## 0.1.0 (18 Nov 2015)

- Initial release<|MERGE_RESOLUTION|>--- conflicted
+++ resolved
@@ -1,4 +1,7 @@
-<<<<<<< HEAD
+## 0.1.6 (15 Mar 2016)
+
+- [#3](https://github.com/dmolesUC3/typesafe_enum/pull/3) - No need for `instance_eval` when creating new enum instance methods - [@dblock](https://github.com/dblock).
+
 ## 0.1.5 (27 Jan 2016)
 
 - Include the original call site in the warning message for duplicate instances to help
@@ -19,13 +22,6 @@
   polluting the namespace and causing duplicate declration error messages to be lost.
 
 ## 0.1.2 (19 Nov 2015)
-=======
-## Next
-
-- [#3](https://github.com/dmolesUC3/typesafe_enum/pull/3) - No need for `instance_eval` when creating new enum instance methods - [@dblock](https://github.com/dblock).
-
-## 0.1.2
->>>>>>> 2182c173
 
 - Fixed issue where `::find_by_value_str` failed to return `nil` for bad values
 
